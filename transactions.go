package sequence

import (
	"bytes"
	"crypto/rand"
	"fmt"
	"math/big"

	"github.com/0xsequence/ethkit/ethcontract"
	"github.com/0xsequence/ethkit/ethrpc"
	"github.com/0xsequence/ethkit/go-ethereum/common"
	"github.com/0xsequence/go-sequence/contracts"
)

// Transaction type for Sequence meta-transaction, with encoded calldata.
//
// The fields with abi struct tags match the `Transaction` type as defined in the IModuleCalls interface.
//
// https://github.com/0xsequence/wallet-contracts/blob/master/src/contracts/modules/commons/interfaces/IModuleCalls.sol#L13
type Transaction struct {
	DelegateCall  bool           `abi:"delegateCall"`  // Performs delegatecall
	RevertOnError bool           `abi:"revertOnError"` // Reverts transaction bundle if tx fails
	GasLimit      *big.Int       `abi:"gasLimit"`      // Maximum gas to be forwarded
	To            common.Address `abi:"target"`        // Address to send transaction, aka target
	Value         *big.Int       `abi:"value"`         // Amount of ETH to pass with the call
	Data          []byte         `abi:"data"`          // Calldata to pass

	Transactions Transactions // Child transactions
	Nonce        *big.Int     // Meta-Transaction nonce, with encoded space
	Signature    []byte       // Meta-Transaction signature

	// Expiration *big.Int // optional.. TODO
	// AfterNonce .. // optional.. TODO

	encoded bool
}

func (t *Transaction) IsEncoded() bool {
	return t.encoded
}

func (t *Transaction) Clone() *Transaction {
	clone := Transaction{
		DelegateCall:  t.DelegateCall,
		RevertOnError: t.RevertOnError,
		To:            t.To,
	}
	if t.GasLimit != nil {
		clone.GasLimit = new(big.Int).Set(t.GasLimit)
	}
	if t.Value != nil {
		clone.Value = new(big.Int).Set(t.Value)
	}
	if t.Data != nil {
		clone.Data = make([]byte, len(t.Data))
		copy(clone.Data, t.Data)
	}
	if t.Transactions != nil {
		clone.Transactions = t.Transactions.Clone()
	}
	if t.Nonce != nil {
		clone.Nonce = new(big.Int).Set(t.Nonce)
	}
	if t.Signature != nil {
		clone.Signature = make([]byte, len(t.Signature))
		copy(clone.Signature, t.Signature)
	}
	return &clone
}

func (t *Transaction) Bundle() Transactions {
	return Transactions{t}
}

func (t *Transaction) IsValid() error {
	// invariant 1: calldata and execdata are mutually exclusive
	if t.Data != nil && (t.Transactions != nil || t.Nonce != nil || t.Signature != nil) {
		return fmt.Errorf("transactions cannot have both calldata and execdata")
	}

	// invariant 2: if either nonce or signature are set, the other must also be set
	if (t.Nonce != nil) != (t.Signature != nil) {
		return fmt.Errorf("transactions must have both nonce and signature or neither")
	}

	return nil
}

func (t *Transaction) IsBundle() bool {
	return len(t.Transactions) != 0
}

func (t *Transaction) Execdata() ([]byte, error) {
	if err := t.IsValid(); err != nil {
		return nil, err
	}

	if !t.IsBundle() {
		return nil, fmt.Errorf("transaction is not a bundle: only bundles have execdata")
	}

	encodedTxns, err := t.Transactions.EncodedTransactions()
	if err != nil {
		return nil, err
	}

	if t.Signature != nil {
		return contracts.WalletMainModule.Encode("execute", encodedTxns, t.Nonce, t.Signature)
	} else {
		return contracts.WalletMainModule.Encode("selfExecute", encodedTxns)
	}
}

func (t *Transaction) Digest() (common.Hash, error) {
	// precondition: the digest only exists for transaction bundles
	if t.Data != nil {
		return common.Hash{}, fmt.Errorf("transaction bundles cannot not have calldata")
	}

	if t.Nonce != nil {
		return ComputeWalletExecDigest(t.Nonce, t.Transactions)
	} else {
		return ComputeSelfExecDigest(t.Transactions)
	}
}

func (t *Transaction) GuestDigest() (common.Hash, error) {
	// precondition: the digest only exists for transaction bundles
	if t.Data != nil {
		return common.Hash{}, fmt.Errorf("transaction bundles cannot not have calldata")
	}

	// TODO: should we check t.Nonce and return error, as invarient check..?

	return ComputeGuestExecDigest(t.Transactions)
}

// AddToBundle will create a bundle from the passed txns and add it to current transaction
func (t *Transaction) AddToBundle(txns Transactions) {
	if t.IsBundle() {
		// append to existing bundle
		t.Transactions.Append(txns)
	} else {
		// create a new bundle
		t.Transactions = txns
	}
}

type Transactions []*Transaction

func NewTransactionsFromValues(values []Transaction) Transactions {
	transactions := Transactions{}
	for i := 0; i < len(values); i++ {
		transactions = append(transactions, &values[i])
	}
	return transactions
}

// Append will append the passed txns to the `t` array (as separate Transaction elements).
func (t *Transactions) Append(txns Transactions) {
	*t = append(*t, txns...)
}

// Prepend will prepend the passed txns to the `t` array (as separate Transaction elements).
func (t *Transactions) Prepend(txns Transactions) {
	*t = append(txns, *t...)
}

// AppendBundle will append the passed txns as *a bundle of txns*. This means, it will be included as a single
// element at this level of the `t` array.
func (t Transactions) AppendBundle(txns Transactions) {
	bundleTxn := &Transaction{}
	bundleTxn.AddToBundle(txns)
	t.Append(Transactions{bundleTxn})
}

// PrependBundle will prepend the passed txns as *a bundle of txns*. This means, it will be included as a single
// element at this level of the `t` array.
func (t Transactions) PrependBundle(txns Transactions) {
	bundleTxn := &Transaction{}
	bundleTxn.AddToBundle(txns)
	t.Prepend(Transactions{bundleTxn})
}

func (t Transactions) EncodedTransactions() ([]Transaction, error) {
	if len(t) == 0 {
		return nil, fmt.Errorf("cannot sign an empty set of transactions")
	}

	stxns := []Transaction{}
	for _, txn := range t {
		if txn == nil {
			return nil, fmt.Errorf("cannot sign a nil transaction")
		}

		txn := txn.Clone()

		if !txn.encoded {
			// encode the transaction is still unencoded
			if txn.Value == nil {
				txn.Value = big.NewInt(0) // default of 0 is expected by abi coder
			}
			if txn.GasLimit == nil {
				txn.GasLimit = big.NewInt(0) // default of 0 is expected by abi coder
			}

			// flatten the bundle into a single transaction as expected by `execute` contract method
			if txn.IsBundle() {
				var err error
				txn.Data, err = txn.Execdata()
				if err != nil {
					return nil, err
				}
			}
		}

		txn.encoded = true
		stxns = append(stxns, *txn)
	}

	return stxns, nil
}

func (t Transactions) AsValues() []Transaction {
	v := []Transaction{}
	for _, o := range t {
		v = append(v, *o)
	}
	return v
}

<<<<<<< HEAD
func (t Transactions) Nonce() (*big.Int, error) {
	var nonce *big.Int

	for _, tx := range t {
		if tx.Nonce != nil {
			if nonce == nil {
				nonce = tx.Nonce
			} else {
				if nonce.Cmp(tx.Nonce) != 0 {
					return nil, fmt.Errorf("transaction contains mixed nonces")
				}
			}
		}
	}

	return nonce, nil
}

func (t Transactions) Execdata(sig []byte) ([]byte, error) {
	transactions, err := prepareTransactionsForEncoding(t)
	if err != nil {
		return nil, err
	}

	nonce, err := t.Nonce()
	if nonce == nil {
		nonce = big.NewInt(0)
	}

	if err != nil {
		return nil, err
	}

	if sig == nil {
		sig = make([]byte, 0)
	}

	fmt.Println("Using nonce", nonce.String())

	return contracts.WalletMainModule.Encode("execute", transactions.AsValues(), nonce, sig)
=======
func (t Transactions) Execdata() ([]byte, error) {
	encodedTxns, err := t.EncodedTransactions()
	if err != nil {
		return nil, err
	}
	return contracts.WalletMainModule.Encode("execute", encodedTxns, big.NewInt(0), make([]byte, 0))
}

func (t Transactions) Clone() Transactions {
	txns := make(Transactions, len(t))
	for i, txn := range t {
		txns[i] = txn.Clone()
	}
	return txns
>>>>>>> e81a3fed
}

// SignedTransactions includes a signed meta-transaction payload intended for the relayer.
type SignedTransactions struct {
	ChainID       *big.Int
	WalletConfig  WalletConfig
	WalletContext WalletContext

	Transactions Transactions // The meta-transactions
	Nonce        *big.Int     // Nonce of the transactions
	Digest       common.Hash  // Digest of the transactions
	Signature    []byte       // Signature (encoded as bytes from *Signature) of the txn digest
}

func (t *SignedTransactions) Execdata() ([]byte, error) {
	encodedTxns, err := t.Transactions.EncodedTransactions()
	if err != nil {
		return nil, err
	}
	return contracts.WalletMainModule.Encode("execute", encodedTxns, t.Nonce, t.Signature)
}

// Transaction events as defined in wallet-contracts IModuleCalls.sol
var (
	// NonceChangeEventSig is the signature event emitted as the first event on the batch execution
	// 0x1f180c27086c7a39ea2a7b25239d1ab92348f07ca7bb59d1438fcf527568f881
	NonceChangeEventSig = MustEncodeSig("NonceChange(uint256,uint256)")

	// TxFailedEventSig is the signature event emitted in a failed smart-wallet meta-transaction batch
	// 0x3dbd1590ea96dd3253a91f24e64e3a502e1225d602a5731357bc12643070ccd7
	TxFailedEventSig = MustEncodeSig("TxFailed(bytes32,bytes)")

	// TxExecutedEventSig is the signature of the event emitted in a successful transaction
	// ........
	TxExecutedEventSig = MustEncodeSig("TxExecuted(bytes32)")
)

// EncodeNonce with space
func EncodeNonce(space *big.Int, nonce *big.Int) (*big.Int, error) {
	if space.Cmp(new(big.Int).Exp(big.NewInt(2), big.NewInt(160), nil)) >= 0 {
		return nil, fmt.Errorf("nonce space exceeds maximum of 2^160-1")
	}
	if nonce.Cmp(new(big.Int).Exp(big.NewInt(2), big.NewInt(96), nil)) >= 0 {
		return nil, fmt.Errorf("nonce exceeds maximum of 2^96-1")
	}

	shl := big.NewInt(2)
	shl.Exp(shl, big.NewInt(96), nil)

	res := new(big.Int).Mul(space, shl)
	res.Add(res, nonce)

	return res, nil
}

// DecodeNonce raw nonce, returns (space, nonce)
func DecodeNonce(raw *big.Int) (*big.Int, *big.Int) {
	shr := big.NewInt(2)
	shr.Exp(shr, big.NewInt(96), nil)

	nonce := new(big.Int)
	space := new(big.Int)

	nonce.Mod(raw, shr)
	space.Div(raw, shr)

	return space, nonce
}

// GenerateRandomNonce returns a random space for a nonce to ensure
// transactions can be executed in parallel.
func GenerateRandomNonce() (*big.Int, error) {
	// Max random value i.e 2^100 - 1, since nonce space is the first
	// 160 bits in a nonce. We skip the first 60 bits to keep
	// some of the nonce space clean.
	max := new(big.Int)
	max.Exp(big.NewInt(2), big.NewInt(100), nil).Sub(max, big.NewInt(1))

	// Generate random number between 0 and 2**160-1
	nonce, err := rand.Int(rand.Reader, max)
	if err != nil {
		return new(big.Int).Set(nil), err
	}

	// Right pad the nonce by 96 bits so it's a full uint256
	nonce = new(big.Int).Lsh(nonce, 96)
	return nonce, nil
}

func GetWalletNonce(provider *ethrpc.Provider, walletConfig WalletConfig, walletContext WalletContext, space *big.Int, blockNum *big.Int) (*big.Int, error) {
	walletAddress, err := AddressFromWalletConfig(walletConfig, walletContext)
	if err != nil {
		return nil, err
	}

	ok, err := IsWalletDeployed(provider, walletAddress)
	if err != nil {
		return nil, err
	}
	if !ok {
		return big.NewInt(0), nil
	}

	if space == nil {
		space = big.NewInt(0)
	}

	contract := ethcontract.NewContractCaller(walletAddress, contracts.WalletMainModule.ABI, provider)

	var nonceResult *big.Int
	results := []interface{}{&nonceResult}
	err = contract.Call(nil, &results, "readNonce", space)
	if err != nil {
		return nil, err
	}

	return nonceResult, nil
}

func DecodeExecdata(data []byte) (Transactions, *big.Int, []byte, error) {
	if len(data) < 4 {
		return nil, nil, nil, fmt.Errorf("not an execute or selfExecute call")
	}

<<<<<<< HEAD
func IsNonceChangedEvent(logs []*types.Log) bool {
	if len(logs[0].Topics) != 1 {
		return false
	}
	if logs[0].Topics[0] != NonceChangeEventSig {
		return false
	}
	return true
}

// prepareTransactionsForEncoding checks the transactions data structure with basic
// integrity checks
func prepareTransactionsForEncoding(txns Transactions) (Transactions, error) {
	stxns := Transactions{}
	for _, txn := range txns {
		if txn == nil {
			return nil, fmt.Errorf("cannot sign a nil transaction")
		}
		if txn.Value == nil {
			txn.Value = big.NewInt(0) // default of 0 is expected by abi coder
		}
		if txn.GasLimit == nil {
			txn.GasLimit = big.NewInt(0)
		}
		if txn.IsBundle() {
			var err error
			txn.Data, err = txn.Execdata()
			if err != nil {
				return nil, err
			}
		}

		stxns = append(stxns, txn)
	}

	return stxns, nil
}

func EncodeTransactions(txns Transactions) ([]byte, error) {
	return txns.Execdata(nil)
}

func DecodeTransaction(data []byte) (*Transaction, error) {
=======
>>>>>>> e81a3fed
	var transactions []Transaction
	var nonce *big.Int
	var signature []byte
	var err error

	executeMethod := contracts.WalletMainModule.ABI.Methods["execute"]
	selfExecuteMethod := contracts.WalletMainModule.ABI.Methods["selfExecute"]

	if bytes.Equal(data[:4], executeMethod.ID) {
		var values []interface{}
		values, err = executeMethod.Inputs.Unpack(data[4:])
		if err == nil {
			err = executeMethod.Inputs.Copy(&[]interface{}{&transactions, &nonce, &signature}, values)
		}
	} else if bytes.Equal(data[:4], selfExecuteMethod.ID) {
		var values []interface{}
		values, err = selfExecuteMethod.Inputs.Unpack(data[4:])
		if err == nil {
			err = selfExecuteMethod.Inputs.Copy(&transactions, values)
		}
	} else {
		return nil, nil, nil, fmt.Errorf("not an execute or selfExecute call")
	}
	if err != nil {
		return nil, nil, nil, err
	}

	for i := 0; i < len(transactions); i++ {
		decodedTransactions, decodedNonce, decodedSignature, err := DecodeExecdata(transactions[i].Data)
		if err == nil {
			transactions[i].Data = nil
			transactions[i].Transactions = decodedTransactions
			transactions[i].Nonce = decodedNonce
			transactions[i].Signature = decodedSignature
		}
	}

	return NewTransactionsFromValues(transactions), nonce, signature, nil
}<|MERGE_RESOLUTION|>--- conflicted
+++ resolved
@@ -9,6 +9,7 @@
 	"github.com/0xsequence/ethkit/ethcontract"
 	"github.com/0xsequence/ethkit/ethrpc"
 	"github.com/0xsequence/ethkit/go-ethereum/common"
+	"github.com/0xsequence/ethkit/go-ethereum/core/types"
 	"github.com/0xsequence/go-sequence/contracts"
 )
 
@@ -229,7 +230,6 @@
 	return v
 }
 
-<<<<<<< HEAD
 func (t Transactions) Nonce() (*big.Int, error) {
 	var nonce *big.Int
 
@@ -270,13 +270,6 @@
 	fmt.Println("Using nonce", nonce.String())
 
 	return contracts.WalletMainModule.Encode("execute", transactions.AsValues(), nonce, sig)
-=======
-func (t Transactions) Execdata() ([]byte, error) {
-	encodedTxns, err := t.EncodedTransactions()
-	if err != nil {
-		return nil, err
-	}
-	return contracts.WalletMainModule.Encode("execute", encodedTxns, big.NewInt(0), make([]byte, 0))
 }
 
 func (t Transactions) Clone() Transactions {
@@ -285,7 +278,6 @@
 		txns[i] = txn.Clone()
 	}
 	return txns
->>>>>>> e81a3fed
 }
 
 // SignedTransactions includes a signed meta-transaction payload intended for the relayer.
@@ -405,12 +397,6 @@
 	return nonceResult, nil
 }
 
-func DecodeExecdata(data []byte) (Transactions, *big.Int, []byte, error) {
-	if len(data) < 4 {
-		return nil, nil, nil, fmt.Errorf("not an execute or selfExecute call")
-	}
-
-<<<<<<< HEAD
 func IsNonceChangedEvent(logs []*types.Log) bool {
 	if len(logs[0].Topics) != 1 {
 		return false
@@ -453,9 +439,11 @@
 	return txns.Execdata(nil)
 }
 
-func DecodeTransaction(data []byte) (*Transaction, error) {
-=======
->>>>>>> e81a3fed
+func DecodeExecdata(data []byte) (Transactions, *big.Int, []byte, error) {
+	if len(data) < 4 {
+		return nil, nil, nil, fmt.Errorf("not an execute or selfExecute call")
+	}
+
 	var transactions []Transaction
 	var nonce *big.Int
 	var signature []byte
