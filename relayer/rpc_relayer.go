--- conflicted
+++ resolved
@@ -204,15 +204,6 @@
 	return status, receipt.Receipt(), nil
 }
 
-<<<<<<< HEAD
-func (r *RpcRelayer) IsDeployTransaction(signedTxs *sequence.SignedTransactions) bool {
-	for _, txn := range signedTxs.Transactions {
-		if txn.To == signedTxs.WalletContext.FactoryAddress {
-			return true
-		}
-	}
-	return false
-=======
 func (r *RpcRelayer) waitMetaTxnReceipt(ctx context.Context, metaTxnID sequence.MetaTxnID, optTimeout ...time.Duration) (sequence.MetaTxnStatus, *types.Receipt, error) {
 	// TODO: in future GetMetaTxnReceipt() will be renamed to WaitTransactionReceipt()
 
@@ -251,7 +242,15 @@
 		}
 		return proto.MetaTxnStatusFromString(metaTxnReceipt.Status), receipt, nil
 	}
->>>>>>> 4dd663b2
+}
+
+func (r *RpcRelayer) IsDeployTransaction(signedTxs *sequence.SignedTransactions) bool {
+	for _, txn := range signedTxs.Transactions {
+		if txn.To == signedTxs.WalletContext.FactoryAddress {
+			return true
+		}
+	}
+	return false
 }
 
 func (r *RpcRelayer) protoConfig(ctx context.Context, config core.WalletConfig, walletAddress common.Address) (*proto.WalletConfig, error) {
