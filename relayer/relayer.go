package relayer

import (
	"fmt"
	"net/http"

	"github.com/0xsequence/go-sequence"
	"github.com/0xsequence/go-sequence/relayer/proto"
)

type Options struct {
	HTTPClient   proto.HTTPClient
	JWTAuthToken string
}

<<<<<<< HEAD
func NewRelayerClient(relayerServiceURL string, projectAccessKey string, options ...Options) proto.Relayer {
=======
// NewRpcRelayer creates a new Sequence Relayer client instance. See https://docs.sequence.xyz for a list of
// relayer urls, and please see https://sequence.build to get a `projectAccessKey`.
func NewRelayer(relayerURL string, projectAccessKey string, options ...Options) proto.Relayer {
>>>>>>> bc6e9ec8
	opts := Options{}
	if len(options) > 0 {
		opts = options[0]
	}

	client := &httpclient{
		client:           opts.HTTPClient,
		projectAccessKey: projectAccessKey,
	}
	if opts.HTTPClient == nil {
		client.client = http.DefaultClient
	}
	if opts.JWTAuthToken != "" {
		client.jwtAuthHeader = fmt.Sprintf("BEARER %s", opts.JWTAuthToken)
	}

<<<<<<< HEAD
	return proto.NewRelayerClient(relayerServiceURL, client)
=======
	return proto.NewRelayerClient(relayerURL, client)
>>>>>>> bc6e9ec8
}

type httpclient struct {
	client           proto.HTTPClient
	jwtAuthHeader    string
	projectAccessKey string
}

func (c *httpclient) Do(req *http.Request) (*http.Response, error) {
	if c.projectAccessKey != "" {
		req.Header.Set("X-Access-Key", c.projectAccessKey)
	}
	if c.jwtAuthHeader != "" {
		req.Header.Set("Authorization", c.jwtAuthHeader)
	}
	return c.client.Do(req)
}

func MetaTxnStatusFromString(s string) sequence.MetaTxnStatus {
	var ethTxnStatus proto.ETHTxnStatus
	ethTxnStatus.UnmarshalJSON([]byte(s))

	switch ethTxnStatus {
	case proto.ETHTxnStatus_UNKNOWN:
		return sequence.MetaTxnStatusUnknown
	case proto.ETHTxnStatus_DROPPED:
		return sequence.MetaTxnStatusUnknown
	case proto.ETHTxnStatus_QUEUED:
		return sequence.MetaTxnStatusUnknown
	case proto.ETHTxnStatus_SENT:
		return sequence.MetaTxnStatusUnknown
	case proto.ETHTxnStatus_SUCCEEDED:
		return sequence.MetaTxnExecuted
	case proto.ETHTxnStatus_PARTIALLY_FAILED:
		return sequence.MetaTxnFailed
	case proto.ETHTxnStatus_FAILED:
		return sequence.MetaTxnFailed
	default:
		return sequence.MetaTxnStatusUnknown
	}
}<|MERGE_RESOLUTION|>--- conflicted
+++ resolved
@@ -13,13 +13,9 @@
 	JWTAuthToken string
 }
 
-<<<<<<< HEAD
-func NewRelayerClient(relayerServiceURL string, projectAccessKey string, options ...Options) proto.Relayer {
-=======
 // NewRpcRelayer creates a new Sequence Relayer client instance. See https://docs.sequence.xyz for a list of
 // relayer urls, and please see https://sequence.build to get a `projectAccessKey`.
 func NewRelayer(relayerURL string, projectAccessKey string, options ...Options) proto.Relayer {
->>>>>>> bc6e9ec8
 	opts := Options{}
 	if len(options) > 0 {
 		opts = options[0]
@@ -36,11 +32,7 @@
 		client.jwtAuthHeader = fmt.Sprintf("BEARER %s", opts.JWTAuthToken)
 	}
 
-<<<<<<< HEAD
-	return proto.NewRelayerClient(relayerServiceURL, client)
-=======
 	return proto.NewRelayerClient(relayerURL, client)
->>>>>>> bc6e9ec8
 }
 
 type httpclient struct {
