--- conflicted
+++ resolved
@@ -340,20 +340,6 @@
 	Preimage Payload
 }
 
-<<<<<<< HEAD
-// HashPayload computes the EIP-712 hash of a payload.
-func HashPayload(wallet common.Address, chainId *big.Int, payload DecodedPayload) ([32]byte, error) {
-	effectiveChainId := chainId
-	if payload.NoChainId {
-		effectiveChainId = big.NewInt(0)
-	}
-
-	domain := ethcoder.TypedDataDomain{
-		Name:              "Sequence Wallet",
-		Version:           "3",
-		ChainID:           effectiveChainId,
-		VerifyingContract: &wallet,
-=======
 func (d PayloadDigest) Digest() PayloadDigest {
 	return d
 }
@@ -385,7 +371,6 @@
 		Version:           "3",
 		ChainID:           p.chainID,
 		VerifyingContract: &p.address,
->>>>>>> 6ed71907
 	}
 }
 
