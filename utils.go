package sequence

import (
	"context"
	"fmt"
	"math/big"

	"github.com/0xsequence/ethkit/ethtxn"
	"github.com/0xsequence/ethkit/ethwallet"
	"github.com/0xsequence/ethkit/go-ethereum/common"
	"github.com/0xsequence/ethkit/go-ethereum/core/types"
	"github.com/0xsequence/go-sequence/contracts"
	"github.com/0xsequence/go-sequence/core"
	v1 "github.com/0xsequence/go-sequence/core/v1"
	v2 "github.com/0xsequence/go-sequence/core/v2"
	v3 "github.com/0xsequence/go-sequence/core/v3"
)

<<<<<<< HEAD
// var zeroAddress = common.Address{}

=======
>>>>>>> 6047bb27
func DeploySequenceWallet(sender *ethwallet.Wallet, walletConfig core.WalletConfig, walletContext WalletContext) (common.Address, *types.Transaction, ethtxn.WaitReceipt, error) {
	if sender.GetProvider() == nil {
		return common.Address{}, nil, nil, ErrProviderNotSet
	}

	provider := sender.GetProvider()
	chainID, err := provider.ChainID(context.Background())
	if err != nil {
		return common.Address{}, nil, nil, err
	}

	walletAddress, _, deployData, err := EncodeWalletDeployment(walletConfig, walletContext)
	if err != nil {
		return common.Address{}, nil, nil, err
	}

	deployTx, err := sender.NewTransaction(context.Background(), &ethtxn.TransactionRequest{
		To:   &walletContext.FactoryAddress,
		Data: deployData,
		// TODO: Move this hardcoded gas limit to a configuration
		// or fix it with a contract patch
		GasLimit: 131072,
	})
	if err != nil {
		return common.Address{}, nil, nil, err
	}

	signedDeployTx, err := sender.SignTx(deployTx, chainID)
	if err != nil {
		return common.Address{}, nil, nil, err
	}

	tx, waitReceipt, err := sender.SendTransaction(context.Background(), signedDeployTx)
	if err != nil {
		return common.Address{}, nil, nil, err
	}

	return walletAddress, tx, waitReceipt, nil
}

func EncodeWalletDeployment(walletConfig core.WalletConfig, walletContext WalletContext) (common.Address, common.Address, []byte, error) {
	imageHash := walletConfig.ImageHash()
	address, err := AddressFromImageHash(imageHash, walletContext)
	if err != nil {
		return common.Address{}, common.Address{}, nil, err
	}

	if _, ok := walletConfig.(*v1.WalletConfig); ok {
		deployData, err := contracts.V1.WalletFactory.ABI.Pack("deploy", walletContext.MainModuleAddress, imageHash.Hash)
		if err != nil {
			return common.Address{}, common.Address{}, nil, err
		}
		return address, walletContext.FactoryAddress, deployData, nil
	} else if _, ok := walletConfig.(*v2.WalletConfig); ok {
		deployData, err := contracts.V2.WalletFactory.ABI.Pack("deploy", walletContext.MainModuleAddress, imageHash.Hash)
		if err != nil {
			return common.Address{}, common.Address{}, nil, err
		}
<<<<<<< HEAD
		return walletAddress, walletContext.FactoryAddress, deployData, nil
	} else if _, ok := walletConfig.(*v3.WalletConfig); ok {
		deployData, err := contracts.V3.WalletFactory.ABI.Pack("deploy", walletContext.MainModuleAddress, common.HexToHash(walletImageHash))
		if err != nil {
			return common.Address{}, common.Address{}, nil, err
		}
		return walletAddress, walletContext.FactoryAddress, deployData, nil
=======
		return address, walletContext.FactoryAddress, deployData, nil
	} else if _, ok := walletConfig.(*v3.WalletConfig); ok {
		deployData, err := contracts.V3.WalletFactory.ABI.Pack("deploy", walletContext.MainModuleAddress, imageHash.Hash)
		if err != nil {
			return common.Address{}, common.Address{}, nil, err
		}
		return address, walletContext.FactoryAddress, deployData, nil
>>>>>>> 6047bb27
	}

	return common.Address{}, common.Address{}, nil, fmt.Errorf("unsupported wallet config version")
}

func DecodeRevertReason(logs []*types.Log) []string {
	reasons := []string{}
	for _, log := range logs {
		_, reason, err := V1DecodeTxFailedEvent(log)
		if err != nil {
			_, reason, _, err = V2DecodeTxFailedEvent(log)
		}
		if err != nil {
			_, reason, _, err = V3DecodeTxFailedEvent(log)
		}
<<<<<<< HEAD
		if err != nil {
			_, reason, _, _ = V3DecodeTxFailedEvent(log)
		}

=======
>>>>>>> 6047bb27
		reasons = append(reasons, reason)
	}
	return reasons
}

func ParseHexOrDec(s string) (*big.Int, bool) {
	if len(s) > 2 && s[0:2] == "0x" {
		return new(big.Int).SetString(s[2:], 16)
	}
	return new(big.Int).SetString(s, 10)
}<|MERGE_RESOLUTION|>--- conflicted
+++ resolved
@@ -16,11 +16,6 @@
 	v3 "github.com/0xsequence/go-sequence/core/v3"
 )
 
-<<<<<<< HEAD
-// var zeroAddress = common.Address{}
-
-=======
->>>>>>> 6047bb27
 func DeploySequenceWallet(sender *ethwallet.Wallet, walletConfig core.WalletConfig, walletContext WalletContext) (common.Address, *types.Transaction, ethtxn.WaitReceipt, error) {
 	if sender.GetProvider() == nil {
 		return common.Address{}, nil, nil, ErrProviderNotSet
@@ -79,15 +74,6 @@
 		if err != nil {
 			return common.Address{}, common.Address{}, nil, err
 		}
-<<<<<<< HEAD
-		return walletAddress, walletContext.FactoryAddress, deployData, nil
-	} else if _, ok := walletConfig.(*v3.WalletConfig); ok {
-		deployData, err := contracts.V3.WalletFactory.ABI.Pack("deploy", walletContext.MainModuleAddress, common.HexToHash(walletImageHash))
-		if err != nil {
-			return common.Address{}, common.Address{}, nil, err
-		}
-		return walletAddress, walletContext.FactoryAddress, deployData, nil
-=======
 		return address, walletContext.FactoryAddress, deployData, nil
 	} else if _, ok := walletConfig.(*v3.WalletConfig); ok {
 		deployData, err := contracts.V3.WalletFactory.ABI.Pack("deploy", walletContext.MainModuleAddress, imageHash.Hash)
@@ -95,7 +81,6 @@
 			return common.Address{}, common.Address{}, nil, err
 		}
 		return address, walletContext.FactoryAddress, deployData, nil
->>>>>>> 6047bb27
 	}
 
 	return common.Address{}, common.Address{}, nil, fmt.Errorf("unsupported wallet config version")
@@ -111,13 +96,6 @@
 		if err != nil {
 			_, reason, _, err = V3DecodeTxFailedEvent(log)
 		}
-<<<<<<< HEAD
-		if err != nil {
-			_, reason, _, _ = V3DecodeTxFailedEvent(log)
-		}
-
-=======
->>>>>>> 6047bb27
 		reasons = append(reasons, reason)
 	}
 	return reasons
