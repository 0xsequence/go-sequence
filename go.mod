--- conflicted
+++ resolved
@@ -5,23 +5,14 @@
 // replace github.com/0xsequence/ethkit => /Users/peter/Dev/0xsequence/ethkit
 
 require (
-<<<<<<< HEAD
-	github.com/0xsequence/ethkit v1.22.0
-=======
 	github.com/0xsequence/ethkit v1.22.1
->>>>>>> 4dd663b2
 	github.com/0xsequence/go-ethauth v0.13.0
 	github.com/BurntSushi/toml v1.2.1
 	github.com/davecgh/go-spew v1.1.1
+	github.com/gibson042/canonicaljson-go v1.0.3
 	github.com/goware/breaker v0.1.2
 	github.com/goware/cachestore v0.8.0
-<<<<<<< HEAD
-	github.com/goware/logadapter-zerolog v0.1.0
-	github.com/goware/logger v0.1.0
-	github.com/rs/zerolog v1.28.0
-=======
 	github.com/goware/logger v0.3.0
->>>>>>> 4dd663b2
 	github.com/stretchr/testify v1.8.1
 )
 
@@ -34,10 +25,6 @@
 	github.com/deckarep/golang-set v1.8.0 // indirect
 	github.com/decred/dcrd/dcrec/secp256k1/v4 v4.2.0 // indirect
 	github.com/dgryski/go-rendezvous v0.0.0-20200823014737-9f7001d12a5f // indirect
-<<<<<<< HEAD
-	github.com/gibson042/canonicaljson-go v1.0.3 // indirect
-=======
->>>>>>> 4dd663b2
 	github.com/go-stack/stack v1.8.1 // indirect
 	github.com/google/uuid v1.3.0 // indirect
 	github.com/gorilla/websocket v1.5.0 // indirect
@@ -54,21 +41,12 @@
 	github.com/spf13/pflag v1.0.5 // indirect
 	github.com/stretchr/objx v0.5.0 // indirect
 	github.com/tyler-smith/go-bip39 v1.1.0 // indirect
-<<<<<<< HEAD
-	golang.org/x/crypto v0.13.0 // indirect
-	golang.org/x/exp v0.0.0-20230124195608-d38c7dcee874 // indirect
-	golang.org/x/net v0.14.0 // indirect
-	golang.org/x/sync v0.1.0 // indirect
-	golang.org/x/sys v0.12.0 // indirect
-	golang.org/x/term v0.12.0 // indirect
-=======
 	golang.org/x/crypto v0.14.0 // indirect
 	golang.org/x/exp v0.0.0-20230124195608-d38c7dcee874 // indirect
 	golang.org/x/net v0.14.0 // indirect
 	golang.org/x/sync v0.1.0 // indirect
 	golang.org/x/sys v0.13.0 // indirect
 	golang.org/x/term v0.13.0 // indirect
->>>>>>> 4dd663b2
 	golang.org/x/text v0.13.0 // indirect
 	gopkg.in/natefinch/npipe.v2 v2.0.0-20160621034901-c1b8fa8bdcce // indirect
 	gopkg.in/yaml.v3 v3.0.1 // indirect
