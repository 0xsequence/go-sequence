module github.com/0xsequence/go-sequence

go 1.23.0

toolchain go1.24.1

// replace github.com/0xsequence/ethkit => /Users/peter/Dev/0xsequence/ethkit

require (
	github.com/0xsequence/ethkit v1.30.7
	github.com/0xsequence/go-ethauth v0.14.0
	github.com/BurntSushi/toml v1.2.1
	github.com/davecgh/go-spew v1.1.1
	github.com/gibson042/canonicaljson-go v1.0.3
	github.com/goware/cachestore v0.9.0
	github.com/goware/logger v0.3.0
	github.com/shopspring/decimal v1.4.0
	github.com/spf13/cobra v1.9.1
	github.com/stretchr/testify v1.9.0
<<<<<<< HEAD
	golang.org/x/crypto v0.31.0
=======
	go.uber.org/mock v0.5.0
>>>>>>> a4d046ba
)

require (
	github.com/Microsoft/go-winio v0.6.2 // indirect
	github.com/bits-and-blooms/bitset v1.19.1 // indirect
	github.com/btcsuite/btcd v0.24.2 // indirect
	github.com/btcsuite/btcd/btcec/v2 v2.3.4 // indirect
	github.com/btcsuite/btcd/btcutil v1.1.6 // indirect
	github.com/btcsuite/btcd/chaincfg/chainhash v1.1.0 // indirect
	github.com/cespare/xxhash/v2 v2.3.0 // indirect
	github.com/consensys/bavard v0.1.24 // indirect
	github.com/consensys/gnark-crypto v0.14.0 // indirect
	github.com/crate-crypto/go-kzg-4844 v1.1.0 // indirect
	github.com/deckarep/golang-set/v2 v2.7.0 // indirect
	github.com/decred/dcrd/dcrec/secp256k1/v4 v4.3.0 // indirect
	github.com/dgryski/go-rendezvous v0.0.0-20200823014737-9f7001d12a5f // indirect
	github.com/ethereum/c-kzg-4844/bindings/go v0.0.0-20230126171313-363c7d7593b4 // indirect
	github.com/google/uuid v1.6.0 // indirect
	github.com/gorilla/websocket v1.5.3 // indirect
	github.com/goware/breaker v0.1.2 // indirect
	github.com/goware/calc v0.2.0 // indirect
	github.com/goware/channel v0.4.1 // indirect
	github.com/goware/singleflight v0.2.0 // indirect
	github.com/goware/superr v0.0.2 // indirect
	github.com/hashicorp/golang-lru/v2 v2.0.7 // indirect
	github.com/holiman/uint256 v1.3.2 // indirect
	github.com/inconshreveable/mousetrap v1.1.0 // indirect
	github.com/mmcloughlin/addchain v0.4.0 // indirect
	github.com/pmezard/go-difflib v1.0.0 // indirect
	github.com/redis/go-redis/v9 v9.6.1 // indirect
	github.com/spf13/pflag v1.0.6 // indirect
	github.com/stretchr/objx v0.5.2 // indirect
	github.com/supranational/blst v0.3.13 // indirect
	github.com/tyler-smith/go-bip39 v1.1.0 // indirect
<<<<<<< HEAD
=======
	golang.org/x/crypto v0.35.0 // indirect
>>>>>>> a4d046ba
	golang.org/x/exp v0.0.0-20240909161429-701f63a606c0 // indirect
	golang.org/x/net v0.36.0 // indirect
	golang.org/x/sync v0.11.0 // indirect
	golang.org/x/sys v0.30.0 // indirect
	golang.org/x/text v0.22.0 // indirect
	gopkg.in/yaml.v3 v3.0.1 // indirect
	rsc.io/tmplfunc v0.0.3 // indirect
)<|MERGE_RESOLUTION|>--- conflicted
+++ resolved
@@ -17,11 +17,8 @@
 	github.com/shopspring/decimal v1.4.0
 	github.com/spf13/cobra v1.9.1
 	github.com/stretchr/testify v1.9.0
-<<<<<<< HEAD
 	golang.org/x/crypto v0.31.0
-=======
 	go.uber.org/mock v0.5.0
->>>>>>> a4d046ba
 )
 
 require (
@@ -56,10 +53,7 @@
 	github.com/stretchr/objx v0.5.2 // indirect
 	github.com/supranational/blst v0.3.13 // indirect
 	github.com/tyler-smith/go-bip39 v1.1.0 // indirect
-<<<<<<< HEAD
-=======
 	golang.org/x/crypto v0.35.0 // indirect
->>>>>>> a4d046ba
 	golang.org/x/exp v0.0.0-20240909161429-701f63a606c0 // indirect
 	golang.org/x/net v0.36.0 // indirect
 	golang.org/x/sync v0.11.0 // indirect
