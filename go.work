--- conflicted
+++ resolved
@@ -1,10 +1,6 @@
 go 1.23.4
 
-<<<<<<< HEAD
-toolchain go1.24.3
-=======
 toolchain go1.24.2
->>>>>>> 7874f3ef
 
 use (
 	.
