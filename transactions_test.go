--- conflicted
+++ resolved
@@ -969,12 +969,7 @@
 		}
 
 		guestAddress := testChain.V3SequenceContext().GuestModuleAddress
-<<<<<<< HEAD
-		execdata := v3.ConstructCallsPayload(guestAddress, testChain.ChainID(), guestBundle, big.NewInt(0), big.NewInt(0)).Encode(guestAddress)
-		assert.NoError(t, err)
-=======
 		execdata := v3.ConstructCallsPayload(guestAddress, testChain.ChainID(), guestBundle, nil, nil).Encode(guestAddress)
->>>>>>> fbfc6a28
 
 		// Relay the txn manually, directly to the guest module
 		sender := testChain.GetRelayerWallet()
