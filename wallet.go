--- conflicted
+++ resolved
@@ -798,19 +798,11 @@
 	if _, ok := core.WalletConfig(w.config).(*v1.WalletConfig); ok {
 		// TODO: Move this hardcoded gas limit to a configuration
 		// or fix it with a contract patch
-<<<<<<< HEAD
-		txn.GasLimit = big.NewInt(131072)
-	} else if _, ok := core.WalletConfig(w.config).(*v3.WalletConfig); ok {
-		// TODO: Move this hardcoded gas limit to a configuration
-		// or fix it with a contract patch
-		txn.GasLimit = big.NewInt(131072)
-=======
 		txn.GasLimit = big.NewInt(3_000_000)
 	} else if _, ok := core.WalletConfig(w.config).(*v3.WalletConfig); ok {
 		// TODO: Move this hardcoded gas limit to a configuration
 		// or fix it with a contract patch
 		txn.GasLimit = big.NewInt(3_000_000)
->>>>>>> 6047bb27
 	}
 
 	signerTxn, err := w.SignTransaction(ctx, txn)
