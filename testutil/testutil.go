package testutil

import (
	"context"
	"fmt"
	"log"
	"math/big"
	"testing"
	"time"

	"github.com/0xsequence/ethkit/ethcontract"
	"github.com/0xsequence/ethkit/ethmonitor"
	"github.com/0xsequence/ethkit/ethreceipts"
	"github.com/0xsequence/ethkit/ethrpc"
	"github.com/0xsequence/ethkit/ethtxn"
	"github.com/0xsequence/ethkit/ethwallet"
	"github.com/0xsequence/ethkit/go-ethereum/accounts/abi/bind"
	"github.com/0xsequence/ethkit/go-ethereum/common"
	"github.com/0xsequence/ethkit/go-ethereum/common/hexutil"
	"github.com/0xsequence/ethkit/go-ethereum/core/types"
	"github.com/0xsequence/go-sequence"
	"github.com/0xsequence/go-sequence/contracts"
	"github.com/0xsequence/go-sequence/core"
	v1 "github.com/0xsequence/go-sequence/core/v1"
	v2 "github.com/0xsequence/go-sequence/core/v2"
	v3 "github.com/0xsequence/go-sequence/core/v3"
	"github.com/0xsequence/go-sequence/deployer"
	"github.com/0xsequence/go-sequence/relayer"
	"github.com/goware/logger"
)

type TestChain struct {
	options TestChainOptions

	chainID        *big.Int         // chainID determined by the test chain
	walletMnemonic string           // test wallet mnemonic parsed from package.json
	Provider       *ethrpc.Provider // provider rpc to the test chain

	Monitor          *ethmonitor.Monitor
	ReceiptsListener *ethreceipts.ReceiptsListener

	RpcRelayer *relayer.RpcRelayer // helper to track RpcRelayer client

	runCtx     context.Context
	runCtxStop context.CancelFunc
}

type TestChainOptions struct {
	NodeURL string
}

var DefaultTestChainOptions = TestChainOptions{
	NodeURL: "http://localhost:8545",
}

func NewTestChain(opts ...TestChainOptions) (*TestChain, error) {
	var err error
	tc := &TestChain{}

	// set options
	if len(opts) > 0 {
		tc.options = opts[0]
	} else {
		tc.options = DefaultTestChainOptions
	}

	// provider
	tc.Provider, err = ethrpc.NewProvider(tc.options.NodeURL)
	if err != nil {
		return nil, err
	}

	// monitor
	var monitor *ethmonitor.Monitor
	monitorOptions := ethmonitor.DefaultOptions
	// monitorOptions.Logger = logger.NewLogger(logger.LogLevel_INFO)
	monitorOptions.StartBlockNumber = nil                                   // track the head
	monitorOptions.PollingInterval = time.Duration(1000 * time.Millisecond) // default poll for new block once per second
	monitorOptions.BlockRetentionLimit = 400                                // keep high number of blocks to query history
	monitorOptions.WithLogs = true                                          // receipt listener needs logs from monitor

	monitor, err = ethmonitor.NewMonitor(tc.Provider, monitorOptions)
	if err != nil {
		return nil, err
	}
	tc.Monitor = monitor

	// receipts listener
	receiptsOptions := ethreceipts.DefaultOptions
	receiptsOptions.NumBlocksToFinality = 10
	receiptsOptions.FilterMaxWaitNumBlocks = 15

	receipts, err := ethreceipts.NewReceiptsListener(logger.NewLogger(logger.LogLevel_INFO), tc.Provider, monitor, receiptsOptions)
	if err != nil {
		return nil, err
	}
	tc.ReceiptsListener = receipts

	return tc, nil
}

func (c *TestChain) Connect() error {
	c.runCtx, c.runCtxStop = context.WithCancel(context.Background())

	// connect to the testchain or error out if fail to communicate
	numAttempts := 6
	for i := 0; i < numAttempts; i++ {
		chainID, err := c.Provider.ChainID(context.Background())
		if err != nil || chainID == nil {
			time.Sleep(1 * time.Second)
			continue
		}
		c.chainID = chainID
	}
	if c.chainID == nil {
		return fmt.Errorf("testutil: unable to connect to testchain")
	}

	// start the monitor
	go func() {
		err := c.Monitor.Run(c.runCtx)
		if err != nil {
			log.Fatal(err)
		}
	}()

	// start the receipts listener
	go func() {
		err := c.ReceiptsListener.Run(c.runCtx)
		if err != nil {
			log.Fatal(err)
		}
	}()

	return nil
}

func (c *TestChain) Disconnect() {
	if c.runCtxStop == nil {
		return
	}
	c.runCtxStop()
	c.runCtx = nil
}

func (c *TestChain) ChainID() *big.Int {
	if c.chainID == nil {
		return big.NewInt(0)
	} else {
		return c.chainID
	}
}

func (c *TestChain) SequenceContext() sequence.WalletContext {
	return V2SequenceContext()
}

func (c *TestChain) V1SequenceContext() sequence.WalletContext {
	return V1SequenceContext()
}

func (c *TestChain) V2SequenceContext() sequence.WalletContext {
	return V2SequenceContext()
}

func (c *TestChain) V3SequenceContext() sequence.WalletContext {
	return V3SequenceContext()
}

func (c *TestChain) SetRpcRelayer(relayerURL string) error {
	rpcRelayer, err := relayer.NewRpcRelayer(relayerURL, "", c.Provider, c.ReceiptsListener)
	if err != nil {
		return err
	}
	c.RpcRelayer = rpcRelayer
	return nil
}

func (c *TestChain) Wallet() (*ethwallet.Wallet, error) {
	var err error

	if c.walletMnemonic == "" {
		c.walletMnemonic, err = parseTestWalletMnemonic()
		if err != nil {
			return nil, err
		}
	}

	// we create a new instance each time so we don't change the account indexes
	// on the wallet across consumers
	wallet, err := ethwallet.NewWalletFromMnemonic(c.walletMnemonic)
	if err != nil {
		return nil, err
	}
	wallet.SetProvider(c.Provider)

	err = c.MustFundAddress(wallet.Address())
	if err != nil {
		return nil, err
	}

	return wallet, nil
}

func (c *TestChain) MustWallet(optAccountIndex ...uint32) *ethwallet.Wallet {
	wallet, err := c.Wallet()
	if err != nil {
		panic(err)
	}
	if len(optAccountIndex) > 0 {
		_, err = wallet.SelfDeriveAccountIndex(optAccountIndex[0])
		if err != nil {
			panic(err)
		}
	}

	err = c.MustFundAddress(wallet.Address())
	if err != nil {
		panic(err)
	}

	return wallet
}

func (c *TestChain) MustFundAddress(addr common.Address) error {
	min := fromEther(big.NewInt(1))
	target := fromEther(big.NewInt(100))

	balance, err := c.Provider.BalanceAt(context.Background(), addr, nil)
	if err != nil {
		return err
	}

	if balance.Cmp(min) != -1 {
		return nil
	}

	var accounts []common.Address
	rpcCall := ethrpc.NewCallBuilder[[]common.Address]("eth_accounts", nil)
	_, err = c.Provider.Do(context.Background(), rpcCall.Into(&accounts))
	if err != nil {
		return err
	}

	type SendTx struct {
		From  *common.Address `json:"from"`
		To    *common.Address `json:"to"`
		Gas   string          `json:"gas"`
		Value string          `json:"value"`
	}

	diff := big.NewInt(0)
	diff.Sub(target, balance)

	tx := &SendTx{
		To:   &addr,
		From: &accounts[0],
		// default not always sufficient to send ETH to a contract
		Gas:   "0x" + big.NewInt(1000000).Text(16),
		Value: "0x" + diff.Text(16),
	}

	// err = c.Provider.RPC.CallContext(context.Background(), nil, "eth_sendTransaction", tx)
	_, err = c.Provider.Do(context.Background(), ethrpc.NewCall("eth_sendTransaction", tx))
	if err != nil {
		return err
	}

	for i := 0; i < 5; i++ {
		time.Sleep(2 * time.Second)
		balance, err = c.Provider.BalanceAt(context.Background(), addr, nil)
		if err != nil {
			return err
		}
		if balance.Cmp(min) != -1 {
			return nil
		}
	}

	return fmt.Errorf("test wallet has no balance")
}

func (c *TestChain) GetDeployWallet() *ethwallet.Wallet {
	return c.MustWallet(5)
}

// GetDeployTransactor returns a account transactor typically used for deploying contracts
func (c *TestChain) GetDeployTransactor() (*bind.TransactOpts, error) {
	return c.GetDeployWallet().Transactor(context.Background())
}

// GetRelayerWallet is the wallet dedicated EOA wallet to relaying transactions
func (c *TestChain) GetRelayerWallet() *ethwallet.Wallet {
	return c.MustWallet(6)
}

func (c *TestChain) V1DeploySequenceContext() (sequence.WalletContext, error) {
	ud, err := deployer.NewUniversalDeployer(c.GetDeployWallet())
	if err != nil {
		return sequence.WalletContext{}, fmt.Errorf("testutil, V1DeploySequenceContext: %w", err)
	}

	ctx := context.Background()

	walletFactoryAddress, err := ud.Deploy(ctx, contracts.V1.WalletFactory.ABI, contracts.V1.WalletFactory.Bin, 0, nil, 7000000)
	if err != nil {
		return sequence.WalletContext{}, fmt.Errorf("testutil, V1DeploySequenceContext: %w", err)
	}

	mainModuleAddress, err := ud.Deploy(ctx, contracts.V1.WalletMainModule.ABI, contracts.V1.WalletMainModule.Bin, 0, nil, 7000000, walletFactoryAddress)
	if err != nil {
		return sequence.WalletContext{}, fmt.Errorf("testutil, V1DeploySequenceContext: %w", err)
	}

	mainModuleUpgradableAddress, err := ud.Deploy(ctx, contracts.V1.WalletMainModuleUpgradable.ABI, contracts.V1.WalletMainModuleUpgradable.Bin, 0, nil, 7000000)
	if err != nil {
		return sequence.WalletContext{}, fmt.Errorf("testutil, V1DeploySequenceContext: %w", err)
	}

	guestModuleAddress, err := ud.Deploy(ctx, contracts.V1.WalletGuestModule.ABI, contracts.V1.WalletGuestModule.Bin, 0, nil, 7000000)
	if err != nil {
		return sequence.WalletContext{}, fmt.Errorf("testutil, V1DeploySequenceContext: %w", err)
	}

	utilsAddress, err := ud.Deploy(ctx, contracts.V1.WalletUtils.ABI, contracts.V1.WalletUtils.Bin, 0, nil, 7000000, walletFactoryAddress, mainModuleAddress)
	if err != nil {
		return sequence.WalletContext{}, fmt.Errorf("testutil, V1DeploySequenceContext: %w", err)
	}

	return sequence.WalletContext{
		FactoryAddress:              walletFactoryAddress,
		MainModuleAddress:           mainModuleAddress,
		MainModuleUpgradableAddress: mainModuleUpgradableAddress,
		GuestModuleAddress:          guestModuleAddress,
		UtilsAddress:                utilsAddress,
		CreationCode:                hexutil.Encode(contracts.V1.CreationCode),
	}, nil
}

func (c *TestChain) V2DeploySequenceContext() (sequence.WalletContext, error) {
	ud, err := deployer.NewEIP2470Deployer(c.GetDeployWallet())
	if err != nil {
		return sequence.WalletContext{}, fmt.Errorf("testutil, V2DeploySequenceContext: %w", err)
	}

	ctx := context.Background()

	walletFactoryAddress, err := ud.Deploy(ctx, contracts.V2.WalletFactory.ABI, contracts.V2.WalletFactory.Bin, 0, nil, 7000000)
	if err != nil {
		return sequence.WalletContext{}, fmt.Errorf("testutil, V2DeploySequenceContext: %w", err)
	}

	mainModuleUpgradableAddress, err := ud.Deploy(ctx, contracts.V2.WalletMainModuleUpgradable.ABI, contracts.V2.WalletMainModuleUpgradable.Bin, 0, nil, 7000000)
	if err != nil {
		return sequence.WalletContext{}, fmt.Errorf("testutil, V2DeploySequenceContext: %w", err)
	}

	mainModuleAddress, err := ud.Deploy(ctx, contracts.V2.WalletMainModule.ABI, contracts.V2.WalletMainModule.Bin, 0, nil, 7000000, walletFactoryAddress, mainModuleUpgradableAddress)
	if err != nil {
		return sequence.WalletContext{}, fmt.Errorf("testutil, V2DeploySequenceContext: %w", err)
	}

	guestModuleAddress, err := ud.Deploy(ctx, contracts.V2.WalletGuestModule.ABI, contracts.V2.WalletGuestModule.Bin, 0, nil, 7000000)
	if err != nil {
		return sequence.WalletContext{}, fmt.Errorf("testutil, V2DeploySequenceContext: %w", err)
	}

	utilsAddress, err := ud.Deploy(ctx, contracts.V2.WalletUtils.ABI, contracts.V2.WalletUtils.Bin, 0, nil, 7000000, walletFactoryAddress, mainModuleAddress)
	if err != nil {
		return sequence.WalletContext{}, fmt.Errorf("testutil, V2DeploySequenceContext: %w", err)
	}

	return sequence.WalletContext{
		FactoryAddress:              walletFactoryAddress,
		MainModuleAddress:           mainModuleAddress,
		MainModuleUpgradableAddress: mainModuleUpgradableAddress,
		GuestModuleAddress:          guestModuleAddress,
		UtilsAddress:                utilsAddress,
		CreationCode:                hexutil.Encode(contracts.V2.CreationCode),
	}, nil
}

func (c *TestChain) V3DeploySequenceContext() (sequence.WalletContext, error) {
	ud, err := deployer.NewEIP2470Deployer(c.GetDeployWallet())
	if err != nil {
		return sequence.WalletContext{}, fmt.Errorf("testutil, V3DeploySequenceContext: %w", err)
	}

	ctx := context.Background()

	walletFactoryAddress, err := ud.Deploy(ctx, contracts.V3.WalletFactory.ABI, contracts.V3.WalletFactory.Bin, 0, nil, 10000000)
	if err != nil {
		return sequence.WalletContext{}, fmt.Errorf("testutil, V3DeploySequenceContext (factory deploy): %w", err)
	}

	stage1ModuleAddress, err := ud.Deploy(ctx, contracts.V3.WalletStage1Module.ABI, contracts.V3.WalletStage1Module.Bin, 0, nil, 10000000, walletFactoryAddress)
	if err != nil {
		return sequence.WalletContext{}, fmt.Errorf("testutil, V3DeploySequenceContext (stage1 deploy): %w", err)
	}

	stage2Module := ethcontract.NewContractCaller(stage1ModuleAddress, contracts.V3.WalletStage1Module.ABI, c.Provider)
	var stage2ModuleAddress common.Address
	if err := stage2Module.Call(&bind.CallOpts{Context: ctx}, &[]any{&stage2ModuleAddress}, "STAGE_2_IMPLEMENTATION"); err != nil {
		return sequence.WalletContext{}, fmt.Errorf("testutil, V3DeploySequenceContext (stage2 deploy): %w", err)
	}

	guestModuleAddress, err := ud.Deploy(ctx, contracts.V3.WalletGuestModule.ABI, contracts.V3.WalletGuestModule.Bin, 0, nil, 10000000)
	if err != nil {
		return sequence.WalletContext{}, fmt.Errorf("testutil, V3DeploySequenceContext (guest deploy): %w", err)
	}

	return sequence.WalletContext{
		FactoryAddress:              walletFactoryAddress,
		MainModuleAddress:           stage1ModuleAddress,
		MainModuleUpgradableAddress: stage2ModuleAddress,
		GuestModuleAddress:          guestModuleAddress,
		UtilsAddress:                stage1ModuleAddress,
		CreationCode:                hexutil.Encode(contracts.V3.CreationCode),
	}, nil
}

func (c *TestChain) V3DeploySequenceContext() (sequence.WalletContext, error) {
	ud, err := deployer.NewUniversalDeployer(c.GetDeployWallet())
	if err != nil {
		return sequence.WalletContext{}, fmt.Errorf("testutil, V3DeploySequenceContext: %w", err)
	}

	ctx := context.Background()

	walletFactoryAddress, err := ud.Deploy(ctx, contracts.V3.WalletFactory.ABI, contracts.V3.WalletFactory.Bin, 0, nil, 10000000)
	if err != nil {
		return sequence.WalletContext{}, fmt.Errorf("testutil, V3DeploySequenceContext (factory deploy): %w", err)
	}

	stage1ModuleAddress, err := ud.Deploy(ctx, contracts.V3.Stage1Module.ABI, contracts.V3.Stage1Module.Bin, 0, nil, 10000000, walletFactoryAddress)
	if err != nil {
		return sequence.WalletContext{}, fmt.Errorf("testutil, V3DeploySequenceContext (stage1 deploy): %w", err)
	}

	guestModuleAddress, err := ud.Deploy(ctx, contracts.V3.GuestModule.ABI, contracts.V3.GuestModule.Bin, 0, nil, 10000000)
	if err != nil {
		return sequence.WalletContext{}, fmt.Errorf("testutil, V3DeploySequenceContext (guest deploy): %w", err)
	}

	return sequence.WalletContext{
		FactoryAddress:              walletFactoryAddress,
		MainModuleAddress:           stage1ModuleAddress,
		MainModuleUpgradableAddress: stage1ModuleAddress,
		GuestModuleAddress:          guestModuleAddress,
		UtilsAddress:                stage1ModuleAddress,
	}, nil
}

func (c *TestChain) MustDeploySequenceContext() sequence.WalletContext {
	return c.MustDeploySequenceContexts()[1] // return the v1 context
}

func (c *TestChain) MustDeploySequenceContexts() map[uint8]sequence.WalletContext {
	sc, err := c.V1DeploySequenceContext()
	if err != nil {
		panic(err)
	}

	sc2, err := c.V2DeploySequenceContext()
	if err != nil {
		panic(err)
	}

	sc3, err := c.V3DeploySequenceContext()
	if err != nil {
		panic(err)
	}

	if sc != sequenceContext {
		panic("MustDeploySequenceContext failed, deployed context does not match testutil.sequenceContext")
	}

	if sc2 != sequenceContextV2 {
		panic("MustDeploySequenceContext failed, deployed context does not match testutil.sequenceContextV2")
	}

	if sc3 != sequenceContextV3 {
		panic("MustDeploySequenceContext failed, deployed context does not match testutil.sequenceContextV3")
	}

	return map[uint8]sequence.WalletContext{
		1: sc,
		2: sc2,
		3: sc3,
	}
}

// UniDeploy will deploy a contract registered in `Contracts` registry using the universal deployer. Multiple calls to UniDeploy
// will instantiate just a single instance for the same contract with the same `contractInstanceNum`.
func (c *TestChain) UniDeploy(t *testing.T, contractName string, contractInstanceNum uint, contractConstructorArgs ...interface{}) *ethcontract.Contract {
	artifact, ok := Contracts.Get(contractName)
	if !ok {
		t.Fatal(fmt.Errorf("contract abi not found for name %s", contractName))
	}
	ud, err := deployer.NewUniversalDeployer(c.GetDeployWallet())
	if err != nil {
		t.Fatal(err)
	}
	contractAddress, err := ud.Deploy(context.Background(), artifact.ABI, artifact.Bin, contractInstanceNum, nil, 5000000, contractConstructorArgs...)
	if err != nil {
		t.Fatal(err)
	}
	return ethcontract.NewContractCaller(contractAddress, artifact.ABI, c.Provider)
}

// Deploy will deploy a contract registered in `Contracts` registry using the standard deployment method. Each Deploy call
// will instanitate a new contract on the test chain.
func (c *TestChain) Deploy(t *testing.T, contractName string, contractConstructorArgs ...interface{}) (*ethcontract.Contract, *types.Receipt) {
	artifact, ok := Contracts.Get(contractName)
	if !ok {
		t.Fatal(fmt.Errorf("contract abi not found for name %s", contractName))
	}

	data := make([]byte, len(artifact.Bin))
	copy(data, artifact.Bin)

	var input []byte
	var err error

	// encode constructor call
	if len(contractConstructorArgs) > 0 && len(artifact.ABI.Constructor.Inputs) > 0 {
		input, err = artifact.ABI.Pack("", contractConstructorArgs...)
	} else {
		input, err = artifact.ABI.Pack("")
	}
	if err != nil {
		t.Fatal(fmt.Errorf("contract constructor pack failed: %w", err))
	}

	// append constructor calldata at end of the contract bin
	data = append(data, input...)

	wallet := c.GetDeployWallet()
	signedTxn, err := wallet.NewTransaction(context.Background(), &ethtxn.TransactionRequest{
		Data: data,
	})
	if err != nil {
		t.Fatal(err)
	}
	_, waitTx, err := wallet.SendTransaction(context.Background(), signedTxn)
	if err != nil {
		t.Fatal(err)
	}
	receipt, err := waitTx(context.Background())
	if err != nil {
		t.Fatal(err)
	}
	if receipt.Status != types.ReceiptStatusSuccessful {
		t.Fatal(fmt.Errorf("txn failed: %w", err))
	}

	return ethcontract.NewContractCaller(receipt.ContractAddress, artifact.ABI, c.Provider), receipt
}

func (c *TestChain) WaitMined(txn common.Hash) error {
	_, err := ethrpc.WaitForTxnReceipt(context.Background(), c.Provider, txn)
	return err
}

func (c *TestChain) V1DummySequenceWallets(nWallets uint64, startingSeed uint64) ([]*sequence.Wallet[core.WalletConfig], error) {
	var wallets []*sequence.Wallet[core.WalletConfig]

	for i := uint64(0); i < nWallets; i++ {
		wallet, err := c.V1DummySequenceWallet(startingSeed + i*1000)
		if err != nil {
			return nil, err
		}
		wallets = append(wallets, wallet)
	}

	return wallets, nil
}

func (c *TestChain) V2DummySequenceWallets(nWallets uint64, startingSeed uint64) ([]*sequence.Wallet[core.WalletConfig], error) {
	var wallets []*sequence.Wallet[core.WalletConfig]

	for i := uint64(0); i < nWallets; i++ {
		wallet, err := c.V2DummySequenceWallet(startingSeed + i*1000)
		if err != nil {
			return nil, err
		}
		wallets = append(wallets, wallet)
	}

	return wallets, nil
}

func (c *TestChain) V3DummySequenceWallets(nWallets uint64, startingSeed uint64) ([]*sequence.Wallet[core.WalletConfig], error) {
	var wallets []*sequence.Wallet[core.WalletConfig]

	for i := uint64(0); i < nWallets; i++ {
		wallet, err := c.V3DummySequenceWallet(startingSeed + i*1000)
		if err != nil {
			return nil, err
		}
		wallets = append(wallets, wallet)
	}

	return wallets, nil
}

func (c *TestChain) RandomNonce() *big.Int {
	space := big.NewInt(int64(time.Now().Nanosecond()))

	encoded, err := sequence.EncodeNonce(space, big.NewInt(0))
	if err != nil {
		panic(err)
	}

	return encoded
}

func (c *TestChain) V1DummySequenceWallet(seed uint64, optSkipDeploy ...bool) (*sequence.Wallet[core.WalletConfig], error) {
	// Generate a single-owner sequence wallet based on a private key generated from seed above
	owner, err := ethwallet.NewWalletFromPrivateKey(DummyPrivateKey(seed))
	if err != nil {
		return nil, err
	}
	wallet, err := sequence.GenericNewWalletSingleOwner[*v1.WalletConfig](owner, V1SequenceContext())
	if err != nil {
		return nil, err
	}

	// Set provider on sequence wallet
	err = wallet.SetProvider(c.Provider)
	if err != nil {
		return nil, err
	}

	// Set relayer on sequence wallet, which is used when the wallet sends transactions
	localRelayer, err := relayer.NewLocalRelayer(c.GetRelayerWallet(), c.ReceiptsListener)
	if err != nil {
		return nil, err
	}
	err = wallet.SetRelayer(localRelayer)
	if err != nil {
		return nil, err
	}

	genericWallet := sequence.GenericNewWalletWithCoreWalletConfig[*v1.WalletConfig](wallet)

	// Skip deploying the dummy wallet if specified
	if len(optSkipDeploy) > 0 && optSkipDeploy[0] {
		return genericWallet, nil
	}

	err = c.DeploySequenceWallet(genericWallet)
	if err != nil {
		return nil, err
	}

	return genericWallet, nil
}

func (c *TestChain) V2DummySequenceWallet(seed uint64, optSkipDeploy ...bool) (*sequence.Wallet[core.WalletConfig], error) {
	// Generate a single-owner sequence wallet based on a private key generated from seed above
	owner, err := ethwallet.NewWalletFromPrivateKey(DummyPrivateKey(seed))
	if err != nil {
		return nil, err
	}
	wallet, err := sequence.GenericNewWalletSingleOwner[*v2.WalletConfig](owner, V2SequenceContext())
	if err != nil {
		return nil, err
	}

	// Set provider on sequence wallet
	err = wallet.SetProvider(c.Provider)
	if err != nil {
		return nil, err
	}

	// Set relayer on sequence wallet, which is used when the wallet sends transactions
	localRelayer, err := relayer.NewLocalRelayer(c.GetRelayerWallet(), c.ReceiptsListener)
	if err != nil {
		return nil, err
	}
	err = wallet.SetRelayer(localRelayer)
	if err != nil {
		return nil, err
	}

	genericWallet := sequence.GenericNewWalletWithCoreWalletConfig[*v2.WalletConfig](wallet)

	// Skip deploying the dummy wallet if specified
	if len(optSkipDeploy) > 0 && optSkipDeploy[0] {
		return genericWallet, nil
	}

	err = c.DeploySequenceWallet(genericWallet)
	if err != nil {
		return nil, err
	}

	return genericWallet, nil
}

func (c *TestChain) V3DummySequenceWallet(seed uint64, optSkipDeploy ...bool) (*sequence.Wallet[core.WalletConfig], error) {
	// Generate a single-owner sequence wallet based on a private key generated from seed above
	owner, err := ethwallet.NewWalletFromPrivateKey(DummyPrivateKey(seed))
	if err != nil {
		return nil, err
	}
	wallet, err := sequence.GenericNewWalletSingleOwner[*v3.WalletConfig](owner, V3SequenceContext())
	if err != nil {
		return nil, err
	}

	// Set provider on sequence wallet
	err = wallet.SetProvider(c.Provider)
	if err != nil {
		return nil, err
	}

	// Set relayer on sequence wallet, which is used when the wallet sends transactions
	localRelayer, err := relayer.NewLocalRelayer(c.GetRelayerWallet(), c.ReceiptsListener)
	if err != nil {
		return nil, err
	}
	err = wallet.SetRelayer(localRelayer)
	if err != nil {
		return nil, err
	}

	genericWallet := sequence.GenericNewWalletWithCoreWalletConfig[*v3.WalletConfig](wallet)

	// Skip deploying the dummy wallet if specified
	if len(optSkipDeploy) > 0 && optSkipDeploy[0] {
		return genericWallet, nil
	}

	err = c.DeploySequenceWallet(genericWallet)
	if err != nil {
		return nil, err
	}

	return genericWallet, nil
}

<<<<<<< HEAD
func (c *TestChain) V3DummySequenceWalletWithIntentConfig(seed uint64, batchTxs [][]*sequence.Transaction, optSkipDeploy ...bool) (*sequence.Wallet[core.WalletConfig], error) {
	// Generate a single-owner sequence wallet based on a private key generated from seed above
	owner, err := ethwallet.NewWalletFromPrivateKey(DummyPrivateKey(seed))
	if err != nil {
		return nil, err
	}

	// Create an intent config
	intentConfig, err := sequence.CreateIntentConfiguration(owner.Address(), batchTxs)
	if err != nil {
		return nil, err
	}

	// Create a new wallet using the intentConfig v3.WalletConfig.
	wallet, err := sequence.V3NewWallet(sequence.WalletOptions[*v3.WalletConfig]{
		Config: intentConfig,
		Context: func() *sequence.WalletContext {
			ctx := V3SequenceContext()
			return &ctx
		}(),
	}, owner)
	if err != nil {
		return nil, err
	}

	// Set provider on sequence wallet
	err = wallet.SetProvider(c.Provider)
	if err != nil {
		return nil, err
	}

	// Set relayer on sequence wallet, which is used when the wallet sends transactions
	localRelayer, err := relayer.NewLocalRelayer(c.GetRelayerWallet(), c.ReceiptsListener)
	if err != nil {
		return nil, err
	}
	err = wallet.SetRelayer(localRelayer)
	if err != nil {
		return nil, err
	}

	genericWallet := sequence.GenericNewWalletWithCoreWalletConfig[*v3.WalletConfig](wallet)

	// Skip deploying the dummy wallet if specified
	if len(optSkipDeploy) > 0 && optSkipDeploy[0] {
		return genericWallet, nil
	}

	err = c.DeploySequenceWallet(genericWallet)
	if err != nil {
		return nil, err
	}

	return genericWallet, nil
}

=======
>>>>>>> 6047bb27
func (c *TestChain) DeploySequenceWallet(wallet *sequence.Wallet[core.WalletConfig]) error {
	// Check if wallet is already deployed, in which case we will return right away
	ok, _ := wallet.IsDeployed()
	if ok {
		return nil
	}

	// Deploy the wallet, via our account designated for relaying txs, but it could be any with some ETH
	sender := c.GetRelayerWallet()
	_, _, waitReceipt, err := sequence.DeploySequenceWallet(sender, wallet.GetWalletConfig(), wallet.GetWalletContext())
	if err != nil {
		return err
	}
	_, err = waitReceipt(context.Background())
	if err != nil {
		return err
	}

	// Ensure deployment worked
	ok, err = wallet.IsDeployed()
	if err != nil {
		return err
	}

	if !ok {
		return fmt.Errorf("dummy sequence wallet failed to deploy")
	}

	return nil
}<|MERGE_RESOLUTION|>--- conflicted
+++ resolved
@@ -741,65 +741,6 @@
 	return genericWallet, nil
 }
 
-<<<<<<< HEAD
-func (c *TestChain) V3DummySequenceWalletWithIntentConfig(seed uint64, batchTxs [][]*sequence.Transaction, optSkipDeploy ...bool) (*sequence.Wallet[core.WalletConfig], error) {
-	// Generate a single-owner sequence wallet based on a private key generated from seed above
-	owner, err := ethwallet.NewWalletFromPrivateKey(DummyPrivateKey(seed))
-	if err != nil {
-		return nil, err
-	}
-
-	// Create an intent config
-	intentConfig, err := sequence.CreateIntentConfiguration(owner.Address(), batchTxs)
-	if err != nil {
-		return nil, err
-	}
-
-	// Create a new wallet using the intentConfig v3.WalletConfig.
-	wallet, err := sequence.V3NewWallet(sequence.WalletOptions[*v3.WalletConfig]{
-		Config: intentConfig,
-		Context: func() *sequence.WalletContext {
-			ctx := V3SequenceContext()
-			return &ctx
-		}(),
-	}, owner)
-	if err != nil {
-		return nil, err
-	}
-
-	// Set provider on sequence wallet
-	err = wallet.SetProvider(c.Provider)
-	if err != nil {
-		return nil, err
-	}
-
-	// Set relayer on sequence wallet, which is used when the wallet sends transactions
-	localRelayer, err := relayer.NewLocalRelayer(c.GetRelayerWallet(), c.ReceiptsListener)
-	if err != nil {
-		return nil, err
-	}
-	err = wallet.SetRelayer(localRelayer)
-	if err != nil {
-		return nil, err
-	}
-
-	genericWallet := sequence.GenericNewWalletWithCoreWalletConfig[*v3.WalletConfig](wallet)
-
-	// Skip deploying the dummy wallet if specified
-	if len(optSkipDeploy) > 0 && optSkipDeploy[0] {
-		return genericWallet, nil
-	}
-
-	err = c.DeploySequenceWallet(genericWallet)
-	if err != nil {
-		return nil, err
-	}
-
-	return genericWallet, nil
-}
-
-=======
->>>>>>> 6047bb27
 func (c *TestChain) DeploySequenceWallet(wallet *sequence.Wallet[core.WalletConfig]) error {
 	// Check if wallet is already deployed, in which case we will return right away
 	ok, _ := wallet.IsDeployed()
