package testutil

import (
	"context"
	"fmt"
	"math/big"
	"net/http"
	"testing"
	"time"

	"github.com/0xsequence/ethkit/ethcontract"
	"github.com/0xsequence/ethkit/ethrpc"
	"github.com/0xsequence/ethkit/ethtxn"
	"github.com/0xsequence/ethkit/ethwallet"
	"github.com/0xsequence/ethkit/go-ethereum/accounts/abi/bind"
	"github.com/0xsequence/ethkit/go-ethereum/common"
	"github.com/0xsequence/ethkit/go-ethereum/core/types"
	"github.com/0xsequence/go-sequence"
	"github.com/0xsequence/go-sequence/contracts"
	"github.com/0xsequence/go-sequence/deployer"
	"github.com/0xsequence/go-sequence/relayer"
)

func fromEther(ether *big.Int) *big.Int {
	oneEth := big.NewInt(10)
	oneEth.Exp(oneEth, big.NewInt(18), nil)

	return ether.Mul(ether, oneEth)
}

type TestChain struct {
	options TestChainOptions

	chainID        *big.Int         // chainID determined by the test chain
	walletMnemonic string           // test wallet mnemonic parsed from package.json
	Provider       *ethrpc.Provider // provider rpc to the test chain

	RpcRelayer *relayer.RpcRelayer // helper to track RpcRelayer client
}

type TestChainOptions struct {
	NodeURL string
}

var DefaultTestChainOptions = TestChainOptions{
	NodeURL: "http://localhost:8545",
}

func NewTestChain(opts ...TestChainOptions) (*TestChain, error) {
	var err error
	tc := &TestChain{}

	// set options
	if opts != nil && len(opts) > 0 {
		tc.options = opts[0]
	} else {
		tc.options = DefaultTestChainOptions
	}

	// provider
	tc.Provider, err = ethrpc.NewProvider(tc.options.NodeURL)
	if err != nil {
		return nil, err
	}

	// connect to the test-chain or error out if fail to communicate
	if err := tc.connect(); err != nil {
		return nil, err
	}

	return tc, nil
}

func (c *TestChain) connect() error {
	numAttempts := 6
	for i := 0; i < numAttempts; i++ {
		chainID, err := c.Provider.ChainID(context.Background())
		if err != nil || chainID == nil {
			time.Sleep(1 * time.Second)
			continue
		}
		c.chainID = chainID
	}
	if c.chainID == nil {
		return fmt.Errorf("testutil: unable to connect to test-chain")
	}
	return nil
}

func (c *TestChain) ChainID() *big.Int {
	return c.chainID
}

func (c *TestChain) SequenceContext() sequence.WalletContext {
	return SequenceContext()
}

func (c *TestChain) SetRpcRelayer(relayerURL string) error {
	rpcRelayer, err := relayer.NewRpcRelayer(c.Provider, relayerURL, http.DefaultClient)
	if err != nil {
		return err
	}
	c.RpcRelayer = rpcRelayer
	return nil
}

func (c *TestChain) Wallet() (*ethwallet.Wallet, error) {
	var err error

	if c.walletMnemonic == "" {
		c.walletMnemonic, err = parseTestWalletMnemonic()
		if err != nil {
			return nil, err
		}
	}

	// we create a new instance each time so we don't change the account indexes
	// on the wallet across consumers
	wallet, err := ethwallet.NewWalletFromMnemonic(c.walletMnemonic)
	if err != nil {
		return nil, err
	}
	wallet.SetProvider(c.Provider)

	err = c.MustFundAddress(wallet.Address())
	if err != nil {
		return nil, err
	}

	return wallet, nil
}

func (c *TestChain) MustWallet(optAccountIndex ...uint32) *ethwallet.Wallet {
	wallet, err := c.Wallet()
	if err != nil {
		panic(err)
	}
	if len(optAccountIndex) > 0 {
		_, err = wallet.SelfDeriveAccountIndex(optAccountIndex[0])
		if err != nil {
			panic(err)
		}
	}

	err = c.MustFundAddress(wallet.Address())
	if err != nil {
		panic(err)
	}

	return wallet
}

func (c *TestChain) MustFundAddress(addr common.Address) error {
	min := fromEther(big.NewInt(1))
	target := fromEther(big.NewInt(100))

	balance, err := c.Provider.BalanceAt(context.Background(), addr, nil)
	if err != nil {
		return err
	}

	if balance.Cmp(min) != -1 {
		return nil
	}

	var accounts []common.Address
	err = c.Provider.RPC.CallContext(context.Background(), &accounts, "eth_accounts")
	if err != nil {
		return err
	}

	type SendTx struct {
		From  *common.Address `json:"from"`
		To    *common.Address `json:"to"`
		Value string          `json:"value"`
	}

	diff := big.NewInt(0)
	diff.Sub(target, balance)

	tx := &SendTx{
		To:    &addr,
		From:  &accounts[0],
		Value: "0x" + diff.Text(16),
	}

	err = c.Provider.RPC.CallContext(context.Background(), nil, "eth_sendTransaction", tx)
	if err != nil {
		return err
	}

	time.Sleep(2 * time.Second)

	balance, err = c.Provider.BalanceAt(context.Background(), addr, nil)
	if err != nil {
		return err
	}

	if balance.Cmp(min) == -1 {
		return fmt.Errorf("Test wallet has no balance")
	}

	return nil
}

func (c *TestChain) GetDeployWallet() *ethwallet.Wallet {
	return c.MustWallet(5)
}

// GetDeployTransactor returns a account transactor typically used for deploying contracts
func (c *TestChain) GetDeployTransactor() (*bind.TransactOpts, error) {
	return c.GetDeployWallet().Transactor(context.Background())
}

// GetRelayerWallet is the wallet dedicated EOA wallet to relaying transactions
func (c *TestChain) GetRelayerWallet() *ethwallet.Wallet {
	return c.MustWallet(6)
}

func (c *TestChain) DeploySequenceContext() (sequence.WalletContext, error) {
	ud, err := deployer.NewUniversalDeployer(c.GetDeployWallet())
	if err != nil {
		return sequence.WalletContext{}, fmt.Errorf("testutil, DeploySequenceContext: %w", err)
	}

	ctx := context.Background()

	walletFactoryAddress, err := ud.Deploy(ctx, contracts.WalletFactory.ABI, contracts.WalletFactory.Bin, 0, nil, 7000000)
	if err != nil {
		return sequence.WalletContext{}, fmt.Errorf("testutil, DeploySequenceContext: %w", err)
	}

	mainModuleAddress, err := ud.Deploy(ctx, contracts.WalletMainModule.ABI, contracts.WalletMainModule.Bin, 0, nil, 7000000, walletFactoryAddress)
	if err != nil {
		return sequence.WalletContext{}, fmt.Errorf("testutil, DeploySequenceContext: %w", err)
	}

	mainModuleUpgradableAddress, err := ud.Deploy(ctx, contracts.WalletMainModuleUpgradable.ABI, contracts.WalletMainModuleUpgradable.Bin, 0, nil, 7000000)
	if err != nil {
		return sequence.WalletContext{}, fmt.Errorf("testutil, DeploySequenceContext: %w", err)
	}

	guestModuleAddress, err := ud.Deploy(ctx, contracts.WalletGuestModule.ABI, contracts.WalletGuestModule.Bin, 0, nil, 7000000)
	if err != nil {
		return sequence.WalletContext{}, fmt.Errorf("testutil, DeploySequenceContext: %w", err)
	}

	utilsAddress, err := ud.Deploy(ctx, contracts.WalletUtils.ABI, contracts.WalletUtils.Bin, 0, nil, 7000000, walletFactoryAddress, mainModuleAddress)
	if err != nil {
		return sequence.WalletContext{}, fmt.Errorf("testutil, DeploySequenceContext: %w", err)
	}

	return sequence.WalletContext{
		FactoryAddress:              walletFactoryAddress,
		MainModuleAddress:           mainModuleAddress,
		MainModuleUpgradableAddress: mainModuleUpgradableAddress,
		GuestModuleAddress:          guestModuleAddress,
		UtilsAddress:                utilsAddress,
	}, nil
}

func (c *TestChain) MustDeploySequenceContext() sequence.WalletContext {
	sc, err := c.DeploySequenceContext()
	if err != nil {
		panic(err)
	}
	if sc != sequenceContext {
		panic("MustDeploySequenceContext failed, deployed context does not match testutil.sequenceContext")
	}
	return sc
}

// UniDeploy will deploy a contract registered in `Contracts` registry using the universal deployer. Multiple calls to UniDeploy
// will instantiate just a single instance for the same contract with the same `contractInstanceNum`.
func (c *TestChain) UniDeploy(t *testing.T, contractName string, contractInstanceNum uint, contractConstructorArgs ...interface{}) *ethcontract.Contract {
	artifact, ok := Contracts.Get(contractName)
	if !ok {
		t.Fatal(fmt.Errorf("contract abi not found for name %s", contractName))
	}
	ud, err := deployer.NewUniversalDeployer(c.GetDeployWallet())
	if err != nil {
		t.Fatal(err)
	}
	contractAddress, err := ud.Deploy(context.Background(), artifact.ABI, artifact.Bin, contractInstanceNum, nil, 5000000, contractConstructorArgs...)
	if err != nil {
		t.Fatal(err)
	}
	return ethcontract.NewContractCaller(contractAddress, artifact.ABI, c.Provider)
}

// Deploy will deploy a contract registered in `Contracts` registry using the standard deployment method. Each Deploy call
// will instanitate a new contract on the test chain.
func (c *TestChain) Deploy(t *testing.T, contractName string, contractConstructorArgs ...interface{}) (*ethcontract.Contract, *types.Receipt) {
	artifact, ok := Contracts.Get(contractName)
	if !ok {
		t.Fatal(fmt.Errorf("contract abi not found for name %s", contractName))
	}

	data := make([]byte, len(artifact.Bin))
	copy(data, artifact.Bin)

	var input []byte
	var err error

	// encode constructor call
	if len(contractConstructorArgs) > 0 && len(artifact.ABI.Constructor.Inputs) > 0 {
		input, err = artifact.ABI.Pack("", contractConstructorArgs...)
	} else {
		input, err = artifact.ABI.Pack("")
	}
	if err != nil {
		t.Fatal(fmt.Errorf("contract constructor pack failed: %w", err))
	}

	// append constructor calldata at end of the contract bin
	data = append(data, input...)

	wallet := c.GetDeployWallet()
	signedTxn, err := wallet.NewTransaction(context.Background(), &ethtxn.TransactionRequest{
		Data: data,
	})
	if err != nil {
		t.Fatal(err)
	}
	_, waitTx, err := wallet.SendTransaction(context.Background(), signedTxn)
	if err != nil {
		t.Fatal(err)
	}
	receipt, err := waitTx(context.Background())
	if err != nil {
		t.Fatal(err)
	}
	if receipt.Status != types.ReceiptStatusSuccessful {
		t.Fatal(fmt.Errorf("txn failed: %w", err))
	}

	return ethcontract.NewContractCaller(receipt.ContractAddress, artifact.ABI, c.Provider), receipt
}

func (c *TestChain) WaitMined(txn common.Hash) error {
	_, err := ethrpc.WaitForTxnReceipt(context.Background(), c.Provider, txn)
	return err
}

func (c *TestChain) DummySequenceWallets(nWallets uint64, startingSeed uint64) ([]*sequence.Wallet, error) {
	var wallets []*sequence.Wallet

	for i := uint64(0); i < nWallets; i++ {
		wallet, err := c.DummySequenceWallet(startingSeed + i*1000)
		if err != nil {
			return nil, err
		}
		wallets = append(wallets, wallet)
	}

	return wallets, nil
}

<<<<<<< HEAD
func (c *TestChain) RandomNonce() *big.Int {
	space := big.NewInt(int64(time.Now().Nanosecond()))

	encoded, err := sequence.EncodeNonce(space, big.NewInt(0))
	if err != nil {
		panic(err)
	}

	return encoded
}

func (c *TestChain) DummySequenceWallet(seed uint64) (*sequence.Wallet, error) {
=======
func (c *TestChain) DummySequenceWallet(seed uint64, optSkipDeploy ...bool) (*sequence.Wallet, error) {
>>>>>>> e81a3fed
	// Generate a single-owner sequence wallet based on a private key generated from seed above
	owner, err := ethwallet.NewWalletFromPrivateKey(DummyPrivateKey(seed))
	if err != nil {
		return nil, err
	}
	wallet, err := sequence.NewWalletSingleOwner(owner)
	if err != nil {
		return nil, err
	}

	// Set provider on sequence wallet
	err = wallet.SetProvider(c.Provider)
	if err != nil {
		return nil, err
	}

	// Set relayer on sequence wallet, which is used when the wallet sends transactions
	localRelayer, err := relayer.NewLocalRelayer(c.GetRelayerWallet())
	if err != nil {
		return nil, err
	}
	err = wallet.SetRelayer(localRelayer)
	if err != nil {
		return nil, err
	}

	// Skip deploying the dummy wallet if specified
	if len(optSkipDeploy) > 0 && optSkipDeploy[0] {
		return wallet, nil
	}

	// Check if wallet is already deployed, in which case we will return right away
	ok, _ := wallet.IsDeployed()
	if ok {
		return wallet, nil
	}

	// Deploy the wallet, via our account designated for relaying txs, but it could be any with some ETH
	sender := c.GetRelayerWallet()
	_, _, waitReceipt, err := sequence.DeploySequenceWallet(sender, wallet.GetWalletConfig(), wallet.GetWalletContext())
	if err != nil {
		return nil, err
	}
	_, err = waitReceipt(context.Background())
	if err != nil {
		return nil, err
	}

	// Ensure deployment worked
	ok, err = wallet.IsDeployed()
	if err != nil {
		return nil, err
	}

	if !ok {
		return nil, fmt.Errorf("dummy sequence wallet failed to deploy")
	}
	return wallet, nil
}<|MERGE_RESOLUTION|>--- conflicted
+++ resolved
@@ -356,7 +356,6 @@
 	return wallets, nil
 }
 
-<<<<<<< HEAD
 func (c *TestChain) RandomNonce() *big.Int {
 	space := big.NewInt(int64(time.Now().Nanosecond()))
 
@@ -368,10 +367,7 @@
 	return encoded
 }
 
-func (c *TestChain) DummySequenceWallet(seed uint64) (*sequence.Wallet, error) {
-=======
 func (c *TestChain) DummySequenceWallet(seed uint64, optSkipDeploy ...bool) (*sequence.Wallet, error) {
->>>>>>> e81a3fed
 	// Generate a single-owner sequence wallet based on a private key generated from seed above
 	owner, err := ethwallet.NewWalletFromPrivateKey(DummyPrivateKey(seed))
 	if err != nil {
